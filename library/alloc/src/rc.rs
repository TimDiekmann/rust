//! Single-threaded reference-counting pointers. 'Rc' stands for 'Reference
//! Counted'.
//!
//! The type [`Rc<T>`][`Rc`] provides shared ownership of a value of type `T`,
//! allocated in the heap. Invoking [`clone`][clone] on [`Rc`] produces a new
//! pointer to the same allocation in the heap. When the last [`Rc`] pointer to a
//! given allocation is destroyed, the value stored in that allocation (often
//! referred to as "inner value") is also dropped.
//!
//! Shared references in Rust disallow mutation by default, and [`Rc`]
//! is no exception: you cannot generally obtain a mutable reference to
//! something inside an [`Rc`]. If you need mutability, put a [`Cell`]
//! or [`RefCell`] inside the [`Rc`]; see [an example of mutability
//! inside an `Rc`][mutability].
//!
//! [`Rc`] uses non-atomic reference counting. This means that overhead is very
//! low, but an [`Rc`] cannot be sent between threads, and consequently [`Rc`]
//! does not implement [`Send`][send]. As a result, the Rust compiler
//! will check *at compile time* that you are not sending [`Rc`]s between
//! threads. If you need multi-threaded, atomic reference counting, use
//! [`sync::Arc`][arc].
//!
//! The [`downgrade`][downgrade] method can be used to create a non-owning
//! [`Weak`] pointer. A [`Weak`] pointer can be [`upgrade`][upgrade]d
//! to an [`Rc`], but this will return [`None`] if the value stored in the allocation has
//! already been dropped. In other words, `Weak` pointers do not keep the value
//! inside the allocation alive; however, they *do* keep the allocation
//! (the backing store for the inner value) alive.
//!
//! A cycle between [`Rc`] pointers will never be deallocated. For this reason,
//! [`Weak`] is used to break cycles. For example, a tree could have strong
//! [`Rc`] pointers from parent nodes to children, and [`Weak`] pointers from
//! children back to their parents.
//!
//! `Rc<T>` automatically dereferences to `T` (via the [`Deref`] trait),
//! so you can call `T`'s methods on a value of type [`Rc<T>`][`Rc`]. To avoid name
//! clashes with `T`'s methods, the methods of [`Rc<T>`][`Rc`] itself are associated
//! functions, called using [fully qualified syntax]:
//!
//! ```
//! use std::rc::Rc;
//!
//! let my_rc = Rc::new(());
//! Rc::downgrade(&my_rc);
//! ```
//!
//! `Rc<T>`'s implementations of traits like `Clone` may also be called using
//! fully qualified syntax. Some people prefer to use fully qualified syntax,
//! while others prefer using method-call syntax.
//!
//! ```
//! use std::rc::Rc;
//!
//! let rc = Rc::new(());
//! // Method-call syntax
//! let rc2 = rc.clone();
//! // Fully qualified syntax
//! let rc3 = Rc::clone(&rc);
//! ```
//!
//! [`Weak<T>`][`Weak`] does not auto-dereference to `T`, because the inner value may have
//! already been dropped.
//!
//! # Cloning references
//!
//! Creating a new reference to the same allocation as an existing reference counted pointer
//! is done using the `Clone` trait implemented for [`Rc<T>`][`Rc`] and [`Weak<T>`][`Weak`].
//!
//! ```
//! use std::rc::Rc;
//!
//! let foo = Rc::new(vec![1.0, 2.0, 3.0]);
//! // The two syntaxes below are equivalent.
//! let a = foo.clone();
//! let b = Rc::clone(&foo);
//! // a and b both point to the same memory location as foo.
//! ```
//!
//! The `Rc::clone(&from)` syntax is the most idiomatic because it conveys more explicitly
//! the meaning of the code. In the example above, this syntax makes it easier to see that
//! this code is creating a new reference rather than copying the whole content of foo.
//!
//! # Examples
//!
//! Consider a scenario where a set of `Gadget`s are owned by a given `Owner`.
//! We want to have our `Gadget`s point to their `Owner`. We can't do this with
//! unique ownership, because more than one gadget may belong to the same
//! `Owner`. [`Rc`] allows us to share an `Owner` between multiple `Gadget`s,
//! and have the `Owner` remain allocated as long as any `Gadget` points at it.
//!
//! ```
//! use std::rc::Rc;
//!
//! struct Owner {
//!     name: String,
//!     // ...other fields
//! }
//!
//! struct Gadget {
//!     id: i32,
//!     owner: Rc<Owner>,
//!     // ...other fields
//! }
//!
//! fn main() {
//!     // Create a reference-counted `Owner`.
//!     let gadget_owner: Rc<Owner> = Rc::new(
//!         Owner {
//!             name: "Gadget Man".to_string(),
//!         }
//!     );
//!
//!     // Create `Gadget`s belonging to `gadget_owner`. Cloning the `Rc<Owner>`
//!     // gives us a new pointer to the same `Owner` allocation, incrementing
//!     // the reference count in the process.
//!     let gadget1 = Gadget {
//!         id: 1,
//!         owner: Rc::clone(&gadget_owner),
//!     };
//!     let gadget2 = Gadget {
//!         id: 2,
//!         owner: Rc::clone(&gadget_owner),
//!     };
//!
//!     // Dispose of our local variable `gadget_owner`.
//!     drop(gadget_owner);
//!
//!     // Despite dropping `gadget_owner`, we're still able to print out the name
//!     // of the `Owner` of the `Gadget`s. This is because we've only dropped a
//!     // single `Rc<Owner>`, not the `Owner` it points to. As long as there are
//!     // other `Rc<Owner>` pointing at the same `Owner` allocation, it will remain
//!     // live. The field projection `gadget1.owner.name` works because
//!     // `Rc<Owner>` automatically dereferences to `Owner`.
//!     println!("Gadget {} owned by {}", gadget1.id, gadget1.owner.name);
//!     println!("Gadget {} owned by {}", gadget2.id, gadget2.owner.name);
//!
//!     // At the end of the function, `gadget1` and `gadget2` are destroyed, and
//!     // with them the last counted references to our `Owner`. Gadget Man now
//!     // gets destroyed as well.
//! }
//! ```
//!
//! If our requirements change, and we also need to be able to traverse from
//! `Owner` to `Gadget`, we will run into problems. An [`Rc`] pointer from `Owner`
//! to `Gadget` introduces a cycle. This means that their
//! reference counts can never reach 0, and the allocation will never be destroyed:
//! a memory leak. In order to get around this, we can use [`Weak`]
//! pointers.
//!
//! Rust actually makes it somewhat difficult to produce this loop in the first
//! place. In order to end up with two values that point at each other, one of
//! them needs to be mutable. This is difficult because [`Rc`] enforces
//! memory safety by only giving out shared references to the value it wraps,
//! and these don't allow direct mutation. We need to wrap the part of the
//! value we wish to mutate in a [`RefCell`], which provides *interior
//! mutability*: a method to achieve mutability through a shared reference.
//! [`RefCell`] enforces Rust's borrowing rules at runtime.
//!
//! ```
//! use std::rc::Rc;
//! use std::rc::Weak;
//! use std::cell::RefCell;
//!
//! struct Owner {
//!     name: String,
//!     gadgets: RefCell<Vec<Weak<Gadget>>>,
//!     // ...other fields
//! }
//!
//! struct Gadget {
//!     id: i32,
//!     owner: Rc<Owner>,
//!     // ...other fields
//! }
//!
//! fn main() {
//!     // Create a reference-counted `Owner`. Note that we've put the `Owner`'s
//!     // vector of `Gadget`s inside a `RefCell` so that we can mutate it through
//!     // a shared reference.
//!     let gadget_owner: Rc<Owner> = Rc::new(
//!         Owner {
//!             name: "Gadget Man".to_string(),
//!             gadgets: RefCell::new(vec![]),
//!         }
//!     );
//!
//!     // Create `Gadget`s belonging to `gadget_owner`, as before.
//!     let gadget1 = Rc::new(
//!         Gadget {
//!             id: 1,
//!             owner: Rc::clone(&gadget_owner),
//!         }
//!     );
//!     let gadget2 = Rc::new(
//!         Gadget {
//!             id: 2,
//!             owner: Rc::clone(&gadget_owner),
//!         }
//!     );
//!
//!     // Add the `Gadget`s to their `Owner`.
//!     {
//!         let mut gadgets = gadget_owner.gadgets.borrow_mut();
//!         gadgets.push(Rc::downgrade(&gadget1));
//!         gadgets.push(Rc::downgrade(&gadget2));
//!
//!         // `RefCell` dynamic borrow ends here.
//!     }
//!
//!     // Iterate over our `Gadget`s, printing their details out.
//!     for gadget_weak in gadget_owner.gadgets.borrow().iter() {
//!
//!         // `gadget_weak` is a `Weak<Gadget>`. Since `Weak` pointers can't
//!         // guarantee the allocation still exists, we need to call
//!         // `upgrade`, which returns an `Option<Rc<Gadget>>`.
//!         //
//!         // In this case we know the allocation still exists, so we simply
//!         // `unwrap` the `Option`. In a more complicated program, you might
//!         // need graceful error handling for a `None` result.
//!
//!         let gadget = gadget_weak.upgrade().unwrap();
//!         println!("Gadget {} owned by {}", gadget.id, gadget.owner.name);
//!     }
//!
//!     // At the end of the function, `gadget_owner`, `gadget1`, and `gadget2`
//!     // are destroyed. There are now no strong (`Rc`) pointers to the
//!     // gadgets, so they are destroyed. This zeroes the reference count on
//!     // Gadget Man, so he gets destroyed as well.
//! }
//! ```
//!
//! [clone]: Clone::clone
//! [`Cell`]: core::cell::Cell
//! [`RefCell`]: core::cell::RefCell
//! [send]: core::marker::Send
//! [arc]: crate::sync::Arc
//! [`Deref`]: core::ops::Deref
//! [downgrade]: Rc::downgrade
//! [upgrade]: Weak::upgrade
//! [mutability]: core::cell#introducing-mutability-inside-of-something-immutable
//! [fully qualified syntax]: https://doc.rust-lang.org/book/ch19-03-advanced-traits.html#fully-qualified-syntax-for-disambiguation-calling-methods-with-the-same-name

#![stable(feature = "rust1", since = "1.0.0")]

#[cfg(not(test))]
use crate::boxed::Box;
#[cfg(test)]
use std::boxed::Box;

use core::alloc::helper::{AllocInit, PrefixAllocator};
use core::any::Any;
use core::borrow;
use core::cell::Cell;
use core::cmp::Ordering;
use core::convert::{From, TryFrom};
use core::fmt;
use core::hash::{Hash, Hasher};
use core::intrinsics::abort;
#[cfg(not(no_global_oom_handling))]
use core::iter;
use core::marker::{self, PhantomData, Unpin, Unsize};
<<<<<<< HEAD
use core::mem::{self, forget};
=======
#[cfg(not(no_global_oom_handling))]
use core::mem::size_of_val;
use core::mem::{self, align_of_val_raw, forget};
>>>>>>> 6e92fb40
use core::ops::{CoerceUnsized, Deref, DispatchFromDyn, Receiver};
use core::pin::Pin;
use core::ptr::{self, NonNull};
#[cfg(not(no_global_oom_handling))]
use core::slice::from_raw_parts_mut;

#[cfg(not(no_global_oom_handling))]
use crate::alloc::handle_alloc_error;
#[cfg(not(no_global_oom_handling))]
use crate::alloc::{box_free, WriteCloneIntoRaw};
use crate::alloc::{AllocError, Allocator, Global, Layout};
use crate::borrow::{Cow, ToOwned};
#[cfg(not(no_global_oom_handling))]
use crate::string::String;
#[cfg(not(no_global_oom_handling))]
use crate::vec::Vec;

#[cfg(test)]
mod tests;

/// Metadata for `Rc` and `Weak` to be allocated as prefix.
#[unstable(feature = "allocator_api_internals", issue = "none")]
#[derive(Debug, Clone)]
#[doc(hidden)]
pub struct RcMetadata {
    strong: Cell<usize>,
    weak: Cell<usize>,
}

impl RcMetadata {
    // There is an implicit weak pointer owned by all the strong
    // pointers, which ensures that the weak destructor never frees
    // the allocation while the strong destructor is running, even
    // if the weak pointer is stored inside the strong one.
    #[inline]
    fn new_strong() -> Self {
        Self { strong: Cell::new(1), weak: Cell::new(1) }
    }

    #[inline]
    fn new_weak() -> Self {
        Self { strong: Cell::new(0), weak: Cell::new(1) }
    }

    #[inline]
    fn strong(&self) -> usize {
        self.strong.get()
    }

    #[inline]
    fn inc_strong(&self) {
        let strong = self.strong();

        // We want to abort on overflow instead of dropping the value.
        // The reference count will never be zero when this is called;
        // nevertheless, we insert an abort here to hint LLVM at
        // an otherwise missed optimization.
        if strong == 0 || strong == usize::MAX {
            abort();
        }
        self.strong.set(strong + 1);
    }

    #[inline]
    fn dec_strong(&self) {
        self.strong.set(self.strong() - 1);
    }

    #[inline]
    fn weak(&self) -> usize {
        self.weak.get()
    }

    #[inline]
    fn inc_weak(&self) {
        let weak = self.weak();

        // We want to abort on overflow instead of dropping the value.
        // The reference count will never be zero when this is called;
        // nevertheless, we insert an abort here to hint LLVM at
        // an otherwise missed optimization.
        if weak == 0 || weak == usize::MAX {
            abort();
        }
        self.weak.set(weak + 1);
    }

    #[inline]
    fn dec_weak(&self) {
        self.weak.set(self.weak() - 1);
    }
}

/// Allocator used for `Rc` and `Weak`.
#[unstable(feature = "allocator_api_internals", issue = "none")]
#[doc(hidden)]
pub type RcAllocator<A> = PrefixAllocator<A, RcMetadata>;

/// A single-threaded reference-counting pointer. 'Rc' stands for 'Reference
/// Counted'.
///
/// See the [module-level documentation](./index.html) for more details.
///
/// The inherent methods of `Rc` are all associated functions, which means
/// that you have to call them as e.g., [`Rc::get_mut(&mut value)`][get_mut] instead of
/// `value.get_mut()`. This avoids conflicts with methods of the inner type `T`.
///
/// [get_mut]: Rc::get_mut
#[cfg_attr(not(test), rustc_diagnostic_item = "Rc")]
#[stable(feature = "rust1", since = "1.0.0")]
pub struct Rc<T: ?Sized> {
    ptr: NonNull<T>,
    alloc: RcAllocator<Global>,
    _marker: PhantomData<T>,
}

#[stable(feature = "rust1", since = "1.0.0")]
impl<T: ?Sized> !marker::Send for Rc<T> {}
#[stable(feature = "rust1", since = "1.0.0")]
impl<T: ?Sized> !marker::Sync for Rc<T> {}

#[unstable(feature = "coerce_unsized", issue = "27732")]
impl<T: ?Sized + Unsize<U>, U: ?Sized> CoerceUnsized<Rc<U>> for Rc<T> {}

#[unstable(feature = "dispatch_from_dyn", issue = "none")]
impl<T: ?Sized + Unsize<U>, U: ?Sized> DispatchFromDyn<Rc<U>> for Rc<T> {}

impl<T: ?Sized> Rc<T> {
    #[inline]
    fn metadata(&self) -> &RcMetadata {
        unsafe { RcAllocator::<Global>::prefix(self.ptr).as_ref() }
    }
}

impl<T> Rc<T> {
    /// Constructs a new `Rc<T>`.
    ///
    /// # Examples
    ///
    /// ```
    /// use std::rc::Rc;
    ///
    /// let five = Rc::new(5);
    /// ```
    #[inline]
    #[stable(feature = "rust1", since = "1.0.0")]
    pub fn new(value: T) -> Rc<T> {
        let mut rc = Self::new_uninit();
        unsafe {
            Rc::get_mut_unchecked(&mut rc).as_mut_ptr().write(value);
            rc.assume_init()
        }
    }

    /// Constructs a new `Rc<T>` using a weak reference to itself. Attempting
    /// to upgrade the weak reference before this function returns will result
    /// in a `None` value. However, the weak reference may be cloned freely and
    /// stored for use at a later time.
    ///
    /// # Examples
    ///
    /// ```
    /// #![feature(arc_new_cyclic)]
    /// #![allow(dead_code)]
    /// use std::rc::{Rc, Weak};
    ///
    /// struct Gadget {
    ///     self_weak: Weak<Self>,
    ///     // ... more fields
    /// }
    /// impl Gadget {
    ///     pub fn new() -> Rc<Self> {
    ///         Rc::new_cyclic(|self_weak| {
    ///             Gadget { self_weak: self_weak.clone(), /* ... */ }
    ///         })
    ///     }
    /// }
    /// ```
    #[inline]
    #[unstable(feature = "arc_new_cyclic", issue = "75861")]
    pub fn new_cyclic(data_fn: impl FnOnce(&Weak<T>) -> T) -> Rc<T> {
        // Construct the inner in the "uninitialized" state with a single
        // weak reference.
        let alloc = RcAllocator::new(Global);
        let ptr = Self::allocate(
            &alloc,
            Layout::new::<T>(),
            RcMetadata::new_weak(),
            AllocInit::Uninitialized,
            NonNull::cast,
        );

        // Strong references should collectively own a shared weak reference,
        // so don't run the destructor for our old weak reference.
        let weak = mem::ManuallyDrop::new(Weak { ptr, alloc });

        // It's important we don't give up ownership of the weak pointer, or
        // else the memory might be freed by the time `data_fn` returns. If
        // we really wanted to pass ownership, we could create an additional
        // weak pointer for ourselves, but this would result in additional
        // updates to the weak reference count which might not be necessary
        // otherwise.
        unsafe {
            ptr.as_ptr().write(data_fn(&weak));
        }

        let meta = unsafe { RcAllocator::<Global>::prefix(ptr).as_ref() };
        debug_assert_eq!(meta.strong.get(), 0, "No prior strong references should exist");
        meta.strong.set(1);

        unsafe { Self::from_raw_in(ptr.as_ptr(), weak.alloc) }
    }

    /// Constructs a new `Rc` with uninitialized contents.
    ///
    /// # Examples
    ///
    /// ```
    /// #![feature(new_uninit)]
    /// #![feature(get_mut_unchecked)]
    ///
    /// use std::rc::Rc;
    ///
    /// let mut five = Rc::<u32>::new_uninit();
    ///
    /// let five = unsafe {
    ///     // Deferred initialization:
    ///     Rc::get_mut_unchecked(&mut five).as_mut_ptr().write(5);
    ///
    ///     five.assume_init()
    /// };
    ///
    /// assert_eq!(*five, 5)
    /// ```
<<<<<<< HEAD
    #[inline]
=======
    #[cfg(not(no_global_oom_handling))]
>>>>>>> 6e92fb40
    #[unstable(feature = "new_uninit", issue = "63291")]
    pub fn new_uninit() -> Rc<mem::MaybeUninit<T>> {
        let alloc = RcAllocator::new(Global);
        let layout = Layout::new::<T>();
        let ptr = Self::allocate(
            &alloc,
            layout,
            RcMetadata::new_strong(),
            AllocInit::Uninitialized,
            NonNull::cast,
        );
        unsafe { Rc::from_raw_in(ptr.as_ptr().cast(), alloc) }
    }

    /// Constructs a new `Rc` with uninitialized contents, with the memory
    /// being filled with `0` bytes.
    ///
    /// See [`MaybeUninit::zeroed`][zeroed] for examples of correct and
    /// incorrect usage of this method.
    ///
    /// # Examples
    ///
    /// ```
    /// #![feature(new_uninit)]
    ///
    /// use std::rc::Rc;
    ///
    /// let zero = Rc::<u32>::new_zeroed();
    /// let zero = unsafe { zero.assume_init() };
    ///
    /// assert_eq!(*zero, 0)
    /// ```
    ///
    /// [zeroed]: mem::MaybeUninit::zeroed
<<<<<<< HEAD
    #[inline]
=======
    #[cfg(not(no_global_oom_handling))]
>>>>>>> 6e92fb40
    #[unstable(feature = "new_uninit", issue = "63291")]
    pub fn new_zeroed() -> Rc<mem::MaybeUninit<T>> {
        let alloc = RcAllocator::new(Global);
        let layout = Layout::new::<T>();
        let ptr = Self::allocate(
            &alloc,
            layout,
            RcMetadata::new_strong(),
            AllocInit::Zeroed,
            NonNull::cast,
        );
        unsafe { Rc::from_raw_in(ptr.as_ptr().cast(), alloc) }
    }

    /// Constructs a new `Rc<T>`, returning an error if the allocation fails
    ///
    /// # Examples
    ///
    /// ```
    /// #![feature(allocator_api)]
    /// use std::rc::Rc;
    ///
    /// let five = Rc::try_new(5);
    /// # Ok::<(), std::alloc::AllocError>(())
    /// ```
    #[inline]
    #[unstable(feature = "allocator_api", issue = "32838")]
    pub fn try_new(value: T) -> Result<Rc<T>, AllocError> {
        let mut rc = Self::try_new_uninit()?;
        unsafe {
            Rc::get_mut_unchecked(&mut rc).as_mut_ptr().write(value);
            Ok(rc.assume_init())
        }
    }

    /// Constructs a new `Rc` with uninitialized contents, returning an error if the allocation fails
    ///
    /// # Examples
    ///
    /// ```
    /// #![feature(allocator_api, new_uninit)]
    /// #![feature(get_mut_unchecked)]
    ///
    /// use std::rc::Rc;
    ///
    /// let mut five = Rc::<u32>::try_new_uninit()?;
    ///
    /// let five = unsafe {
    ///     // Deferred initialization:
    ///     Rc::get_mut_unchecked(&mut five).as_mut_ptr().write(5);
    ///
    ///     five.assume_init()
    /// };
    ///
    /// assert_eq!(*five, 5);
    /// # Ok::<(), std::alloc::AllocError>(())
    /// ```
    #[unstable(feature = "allocator_api", issue = "32838")]
    // #[unstable(feature = "new_uninit", issue = "63291")]
    pub fn try_new_uninit() -> Result<Rc<mem::MaybeUninit<T>>, AllocError> {
        let alloc = RcAllocator::new(Global);
        let layout = Layout::new::<T>();
        let ptr = Self::try_allocate(
            &alloc,
            layout,
            RcMetadata::new_strong(),
            AllocInit::Uninitialized,
            NonNull::cast,
        )?;
        unsafe { Ok(Rc::from_raw_in(ptr.as_ptr().cast(), alloc)) }
    }

    /// Constructs a new `Rc` with uninitialized contents, with the memory
    /// being filled with `0` bytes, returning an error if the allocation fails
    ///
    /// See [`MaybeUninit::zeroed`][zeroed] for examples of correct and
    /// incorrect usage of this method.
    ///
    /// # Examples
    ///
    /// ```
    /// #![feature(allocator_api, new_uninit)]
    ///
    /// use std::rc::Rc;
    ///
    /// let zero = Rc::<u32>::try_new_zeroed()?;
    /// let zero = unsafe { zero.assume_init() };
    ///
    /// assert_eq!(*zero, 0);
    /// # Ok::<(), std::alloc::AllocError>(())
    /// ```
    ///
    /// [zeroed]: mem::MaybeUninit::zeroed
    #[unstable(feature = "allocator_api", issue = "32838")]
    //#[unstable(feature = "new_uninit", issue = "63291")]
    pub fn try_new_zeroed() -> Result<Rc<mem::MaybeUninit<T>>, AllocError> {
        let alloc = RcAllocator::new(Global);
        let layout = Layout::new::<T>();
        let ptr = Self::try_allocate(
            &alloc,
            layout,
            RcMetadata::new_strong(),
            AllocInit::Zeroed,
            NonNull::cast,
        )?;
        unsafe { Ok(Rc::from_raw_in(ptr.as_ptr().cast(), alloc)) }
    }

    /// Constructs a new `Pin<Rc<T>>`. If `T` does not implement `Unpin`, then
    /// `value` will be pinned in memory and unable to be moved.
    #[inline]
    #[stable(feature = "pin", since = "1.33.0")]
    pub fn pin(value: T) -> Pin<Rc<T>> {
        unsafe { Pin::new_unchecked(Rc::new(value)) }
    }

    /// Returns the inner value, if the `Rc` has exactly one strong reference.
    ///
    /// Otherwise, an [`Err`] is returned with the same `Rc` that was
    /// passed in.
    ///
    /// This will succeed even if there are outstanding weak references.
    ///
    /// # Examples
    ///
    /// ```
    /// use std::rc::Rc;
    ///
    /// let x = Rc::new(3);
    /// assert_eq!(Rc::try_unwrap(x), Ok(3));
    ///
    /// let x = Rc::new(4);
    /// let _y = Rc::clone(&x);
    /// assert_eq!(*Rc::try_unwrap(x).unwrap_err(), 4);
    /// ```
    #[inline]
    #[stable(feature = "rc_unique", since = "1.4.0")]
    pub fn try_unwrap(this: Self) -> Result<T, Self> {
        if Rc::strong_count(&this) == 1 {
            let this = mem::ManuallyDrop::new(this);
            unsafe {
                let val = ptr::read(&**this); // copy the contained object

                // Indicate to Weaks that they can't be promoted by decrementing
                // the strong count, and then remove the implicit "strong weak"
                // pointer while also handling drop logic by just crafting a
                // fake Weak.
                this.metadata().dec_strong();
                let _weak = Weak { ptr: this.ptr, alloc: this.alloc };
                Ok(val)
            }
        } else {
            Err(this)
        }
    }
}

impl<T> Rc<[T]> {
    /// Constructs a new reference-counted slice with uninitialized contents.
    ///
    /// # Examples
    ///
    /// ```
    /// #![feature(new_uninit)]
    /// #![feature(get_mut_unchecked)]
    ///
    /// use std::rc::Rc;
    ///
    /// let mut values = Rc::<[u32]>::new_uninit_slice(3);
    ///
    /// let values = unsafe {
    ///     // Deferred initialization:
    ///     Rc::get_mut_unchecked(&mut values)[0].as_mut_ptr().write(1);
    ///     Rc::get_mut_unchecked(&mut values)[1].as_mut_ptr().write(2);
    ///     Rc::get_mut_unchecked(&mut values)[2].as_mut_ptr().write(3);
    ///
    ///     values.assume_init()
    /// };
    ///
    /// assert_eq!(*values, [1, 2, 3])
    /// ```
    #[cfg(not(no_global_oom_handling))]
    #[unstable(feature = "new_uninit", issue = "63291")]
    pub fn new_uninit_slice(len: usize) -> Rc<[mem::MaybeUninit<T>]> {
        let alloc = RcAllocator::new(Global);
        let ptr = Rc::allocate(
            &alloc,
            Layout::array::<T>(len).unwrap(),
            RcMetadata::new_strong(),
            AllocInit::Uninitialized,
            |ptr| NonNull::slice_from_raw_parts(ptr.cast(), len),
        );
        unsafe { Rc::from_raw_in(ptr.as_ptr(), alloc) }
    }

    /// Constructs a new reference-counted slice with uninitialized contents, with the memory being
    /// filled with `0` bytes.
    ///
    /// See [`MaybeUninit::zeroed`][zeroed] for examples of correct and
    /// incorrect usage of this method.
    ///
    /// # Examples
    ///
    /// ```
    /// #![feature(new_uninit)]
    ///
    /// use std::rc::Rc;
    ///
    /// let values = Rc::<[u32]>::new_zeroed_slice(3);
    /// let values = unsafe { values.assume_init() };
    ///
    /// assert_eq!(*values, [0, 0, 0])
    /// ```
    ///
    /// [zeroed]: mem::MaybeUninit::zeroed
    #[cfg(not(no_global_oom_handling))]
    #[unstable(feature = "new_uninit", issue = "63291")]
    pub fn new_zeroed_slice(len: usize) -> Rc<[mem::MaybeUninit<T>]> {
        let alloc = RcAllocator::new(Global);
        let ptr = Rc::allocate(
            &alloc,
            Layout::array::<T>(len).unwrap(),
            RcMetadata::new_strong(),
            AllocInit::Zeroed,
            |ptr| NonNull::slice_from_raw_parts(ptr.cast(), len),
        );
        unsafe { Rc::from_raw_in(ptr.as_ptr(), alloc) }
    }
}

impl<T> Rc<mem::MaybeUninit<T>> {
    /// Converts to `Rc<T>`.
    ///
    /// # Safety
    ///
    /// As with [`MaybeUninit::assume_init`],
    /// it is up to the caller to guarantee that the inner value
    /// really is in an initialized state.
    /// Calling this when the content is not yet fully initialized
    /// causes immediate undefined behavior.
    ///
    /// [`MaybeUninit::assume_init`]: mem::MaybeUninit::assume_init
    ///
    /// # Examples
    ///
    /// ```
    /// #![feature(new_uninit)]
    /// #![feature(get_mut_unchecked)]
    ///
    /// use std::rc::Rc;
    ///
    /// let mut five = Rc::<u32>::new_uninit();
    ///
    /// let five = unsafe {
    ///     // Deferred initialization:
    ///     Rc::get_mut_unchecked(&mut five).as_mut_ptr().write(5);
    ///
    ///     five.assume_init()
    /// };
    ///
    /// assert_eq!(*five, 5)
    /// ```
    #[inline]
    #[unstable(feature = "new_uninit", issue = "63291")]
    pub unsafe fn assume_init(self) -> Rc<T> {
        let this = mem::ManuallyDrop::new(self);
        unsafe { Rc::from_raw_in(this.ptr.cast().as_ptr(), this.alloc) }
    }
}

impl<T> Rc<[mem::MaybeUninit<T>]> {
    /// Converts to `Rc<[T]>`.
    ///
    /// # Safety
    ///
    /// As with [`MaybeUninit::assume_init`],
    /// it is up to the caller to guarantee that the inner value
    /// really is in an initialized state.
    /// Calling this when the content is not yet fully initialized
    /// causes immediate undefined behavior.
    ///
    /// [`MaybeUninit::assume_init`]: mem::MaybeUninit::assume_init
    ///
    /// # Examples
    ///
    /// ```
    /// #![feature(new_uninit)]
    /// #![feature(get_mut_unchecked)]
    ///
    /// use std::rc::Rc;
    ///
    /// let mut values = Rc::<[u32]>::new_uninit_slice(3);
    ///
    /// let values = unsafe {
    ///     // Deferred initialization:
    ///     Rc::get_mut_unchecked(&mut values)[0].as_mut_ptr().write(1);
    ///     Rc::get_mut_unchecked(&mut values)[1].as_mut_ptr().write(2);
    ///     Rc::get_mut_unchecked(&mut values)[2].as_mut_ptr().write(3);
    ///
    ///     values.assume_init()
    /// };
    ///
    /// assert_eq!(*values, [1, 2, 3])
    /// ```
    #[inline]
    #[unstable(feature = "new_uninit", issue = "63291")]
    pub unsafe fn assume_init(self) -> Rc<[T]> {
        let this = mem::ManuallyDrop::new(self);
        let len = this.ptr.len();
        let ptr = unsafe {
            NonNull::slice_from_raw_parts(NonNull::new_unchecked(this.ptr.as_mut_ptr().cast()), len)
        };
        unsafe { Rc::from_raw_in(ptr.as_ptr(), this.alloc) }
    }
}

impl<T: ?Sized> Rc<T> {
    /// Consumes the `Rc`, returning the wrapped pointer.
    ///
    /// To avoid a memory leak the pointer must be converted back to an `Rc` using
    /// [`Rc::from_raw`][from_raw].
    ///
    /// [from_raw]: Rc::from_raw
    ///
    /// # Examples
    ///
    /// ```
    /// use std::rc::Rc;
    ///
    /// let x = Rc::new("hello".to_owned());
    /// let x_ptr = Rc::into_raw(x);
    /// assert_eq!(unsafe { &*x_ptr }, "hello");
    /// ```
    #[inline]
    #[stable(feature = "rc_raw", since = "1.17.0")]
    pub fn into_raw(this: Self) -> *const T {
        let this = mem::ManuallyDrop::new(this);
        Self::as_ptr(&this)
    }

    /// Provides a raw pointer to the data.
    ///
    /// The counts are not affected in any way and the `Rc` is not consumed. The pointer is valid
    /// for as long there are strong counts in the `Rc`.
    ///
    /// # Examples
    ///
    /// ```
    /// use std::rc::Rc;
    ///
    /// let x = Rc::new("hello".to_owned());
    /// let y = Rc::clone(&x);
    /// let x_ptr = Rc::as_ptr(&x);
    /// assert_eq!(x_ptr, Rc::as_ptr(&y));
    /// assert_eq!(unsafe { &*x_ptr }, "hello");
    /// ```
    #[inline(always)]
    #[stable(feature = "weak_into_raw", since = "1.45.0")]
    pub fn as_ptr(this: &Self) -> *const T {
        this.ptr.as_ptr()
    }

    /// Constructs an `Rc<T>` from a raw pointer.
    ///
    /// The raw pointer must have been previously returned by a call to
    /// [`Rc<U>::into_raw`][into_raw] where `U` must have the same size
    /// and alignment as `T`. This is trivially true if `U` is `T`.
    /// Note that if `U` is not `T` but has the same size and alignment, this is
    /// basically like transmuting references of different types. See
    /// [`mem::transmute`][transmute] for more information on what
    /// restrictions apply in this case.
    ///
    /// The user of `from_raw` has to make sure a specific value of `T` is only
    /// dropped once.
    ///
    /// This function is unsafe because improper use may lead to memory unsafety,
    /// even if the returned `Rc<T>` is never accessed.
    ///
    /// [into_raw]: Rc::into_raw
    /// [transmute]: core::mem::transmute
    ///
    /// # Examples
    ///
    /// ```
    /// use std::rc::Rc;
    ///
    /// let x = Rc::new("hello".to_owned());
    /// let x_ptr = Rc::into_raw(x);
    ///
    /// unsafe {
    ///     // Convert back to an `Rc` to prevent leak.
    ///     let x = Rc::from_raw(x_ptr);
    ///     assert_eq!(&*x, "hello");
    ///
    ///     // Further calls to `Rc::from_raw(x_ptr)` would be memory-unsafe.
    /// }
    ///
    /// // The memory was freed when `x` went out of scope above, so `x_ptr` is now dangling!
    /// ```
    #[inline]
    #[stable(feature = "rc_raw", since = "1.17.0")]
    pub unsafe fn from_raw(ptr: *const T) -> Self {
        unsafe { Self::from_raw_in(ptr, RcAllocator::new(Global)) }
    }

    /// Constructs an `Rc<T, A>` from a raw pointer.
    #[inline]
    #[unstable(feature = "allocator_api", issue = "32838")]
    pub unsafe fn from_raw_in(ptr: *const T, alloc: RcAllocator<Global>) -> Self {
        Self { ptr: unsafe { NonNull::new_unchecked(ptr as *mut T) }, alloc, _marker: PhantomData }
    }

    /// Creates a new [`Weak`] pointer to this allocation.
    ///
    /// # Examples
    ///
    /// ```
    /// use std::rc::Rc;
    ///
    /// let five = Rc::new(5);
    ///
    /// let weak_five = Rc::downgrade(&five);
    /// ```
    #[inline]
    #[stable(feature = "rc_weak", since = "1.4.0")]
    pub fn downgrade(this: &Self) -> Weak<T> {
        this.metadata().inc_weak();
        // Make sure we do not create a dangling Weak
        debug_assert!(!is_dangling(this.ptr.as_ptr()));
        Weak { ptr: this.ptr, alloc: this.alloc.clone() }
    }

    /// Gets the number of [`Weak`] pointers to this allocation.
    ///
    /// # Examples
    ///
    /// ```
    /// use std::rc::Rc;
    ///
    /// let five = Rc::new(5);
    /// let _weak_five = Rc::downgrade(&five);
    ///
    /// assert_eq!(1, Rc::weak_count(&five));
    /// ```
    #[inline]
    #[stable(feature = "rc_counts", since = "1.15.0")]
    pub fn weak_count(this: &Self) -> usize {
        this.metadata().weak() - 1
    }

    /// Gets the number of strong (`Rc`) pointers to this allocation.
    ///
    /// # Examples
    ///
    /// ```
    /// use std::rc::Rc;
    ///
    /// let five = Rc::new(5);
    /// let _also_five = Rc::clone(&five);
    ///
    /// assert_eq!(2, Rc::strong_count(&five));
    /// ```
    #[inline]
    #[stable(feature = "rc_counts", since = "1.15.0")]
    pub fn strong_count(this: &Self) -> usize {
        this.metadata().strong()
    }

    /// Increments the strong reference count on the `Rc<T>` associated with the
    /// provided pointer by one.
    ///
    /// # Safety
    ///
    /// The pointer must have been obtained through `Rc::into_raw`, and the
    /// associated `Rc` instance must be valid (i.e. the strong count must be at
    /// least 1) for the duration of this method.
    ///
    /// # Examples
    ///
    /// ```
    /// use std::rc::Rc;
    ///
    /// let five = Rc::new(5);
    ///
    /// unsafe {
    ///     let ptr = Rc::into_raw(five);
    ///     Rc::increment_strong_count(ptr);
    ///
    ///     let five = Rc::from_raw(ptr);
    ///     assert_eq!(2, Rc::strong_count(&five));
    /// }
    /// ```
    #[inline]
    #[stable(feature = "rc_mutate_strong_count", since = "1.53.0")]
    pub unsafe fn increment_strong_count(ptr: *const T) {
        // Retain Rc, but don't touch refcount by wrapping in ManuallyDrop
        let rc = unsafe { mem::ManuallyDrop::new(Self::from_raw(ptr)) };
        debug_assert_ne!(Self::strong_count(&rc), 0, "the strong count must be at least 1");
        // Now increase refcount, but don't drop new refcount either
        let _rc_clone: mem::ManuallyDrop<_> = rc.clone();
    }

    /// Decrements the strong reference count on the `Rc<T>` associated with the
    /// provided pointer by one.
    ///
    /// # Safety
    ///
    /// The pointer must have been obtained through `Rc::into_raw`, and the
    /// associated `Rc` instance must be valid (i.e. the strong count must be at
    /// least 1) when invoking this method. This method can be used to release
    /// the final `Rc` and backing storage, but **should not** be called after
    /// the final `Rc` has been released.
    ///
    /// # Examples
    ///
    /// ```
    /// use std::rc::Rc;
    ///
    /// let five = Rc::new(5);
    ///
    /// unsafe {
    ///     let ptr = Rc::into_raw(five);
    ///     Rc::increment_strong_count(ptr);
    ///
    ///     let five = Rc::from_raw(ptr);
    ///     assert_eq!(2, Rc::strong_count(&five));
    ///     Rc::decrement_strong_count(ptr);
    ///     assert_eq!(1, Rc::strong_count(&five));
    /// }
    /// ```
    #[inline]
    #[stable(feature = "rc_mutate_strong_count", since = "1.53.0")]
    pub unsafe fn decrement_strong_count(ptr: *const T) {
        unsafe { mem::drop(Self::from_raw(ptr)) };
    }

    /// Returns `true` if there are no other `Rc` or [`Weak`] pointers to
    /// this allocation.
    #[inline]
    fn is_unique(this: &Self) -> bool {
        Self::weak_count(this) == 0 && Self::strong_count(this) == 1
    }

    /// Returns a mutable reference into the given `Rc`, if there are
    /// no other `Rc` or [`Weak`] pointers to the same allocation.
    ///
    /// Returns [`None`] otherwise, because it is not safe to
    /// mutate a shared value.
    ///
    /// See also [`make_mut`][make_mut], which will [`clone`][clone]
    /// the inner value when there are other pointers.
    ///
    /// [make_mut]: Rc::make_mut
    /// [clone]: Clone::clone
    ///
    /// # Examples
    ///
    /// ```
    /// use std::rc::Rc;
    ///
    /// let mut x = Rc::new(3);
    /// *Rc::get_mut(&mut x).unwrap() = 4;
    /// assert_eq!(*x, 4);
    ///
    /// let _y = Rc::clone(&x);
    /// assert!(Rc::get_mut(&mut x).is_none());
    /// ```
    #[inline]
    #[stable(feature = "rc_unique", since = "1.4.0")]
    pub fn get_mut(this: &mut Self) -> Option<&mut T> {
        if Self::is_unique(this) { unsafe { Some(Self::get_mut_unchecked(this)) } } else { None }
    }

    /// Returns a mutable reference into the given `Rc`,
    /// without any check.
    ///
    /// See also [`get_mut`], which is safe and does appropriate checks.
    ///
    /// [`get_mut`]: Rc::get_mut
    ///
    /// # Safety
    ///
    /// Any other `Rc` or [`Weak`] pointers to the same allocation must not be dereferenced
    /// for the duration of the returned borrow.
    /// This is trivially the case if no such pointers exist,
    /// for example immediately after `Rc::new`.
    ///
    /// # Examples
    ///
    /// ```
    /// #![feature(get_mut_unchecked)]
    ///
    /// use std::rc::Rc;
    ///
    /// let mut x = Rc::new(String::new());
    /// unsafe {
    ///     Rc::get_mut_unchecked(&mut x).push_str("foo")
    /// }
    /// assert_eq!(*x, "foo");
    /// ```
    #[inline]
    #[unstable(feature = "get_mut_unchecked", issue = "63292")]
    pub unsafe fn get_mut_unchecked(this: &mut Self) -> &mut T {
        // We are careful to *not* create a reference covering the "count" fields, as
        // this would conflict with accesses to the reference counts (e.g. by `Weak`).
        unsafe { this.ptr.as_mut() }
    }

    /// Returns `true` if the two `Rc`s point to the same allocation
    /// (in a vein similar to [`ptr::eq`]).
    ///
    /// # Examples
    ///
    /// ```
    /// use std::rc::Rc;
    ///
    /// let five = Rc::new(5);
    /// let same_five = Rc::clone(&five);
    /// let other_five = Rc::new(5);
    ///
    /// assert!(Rc::ptr_eq(&five, &same_five));
    /// assert!(!Rc::ptr_eq(&five, &other_five));
    /// ```
    ///
    /// [`ptr::eq`]: core::ptr::eq
    #[inline]
    #[stable(feature = "ptr_eq", since = "1.17.0")]
    pub fn ptr_eq(this: &Self, other: &Self) -> bool {
        this.ptr == other.ptr
    }
}

impl<T: Clone> Rc<T> {
    /// Makes a mutable reference into the given `Rc`.
    ///
    /// If there are other `Rc` pointers to the same allocation, then `make_mut` will
    /// [`clone`] the inner value to a new allocation to ensure unique ownership.  This is also
    /// referred to as clone-on-write.
    ///
    /// If there are no other `Rc` pointers to this allocation, then [`Weak`]
    /// pointers to this allocation will be disassociated.
    ///
    /// See also [`get_mut`], which will fail rather than cloning.
    ///
    /// [`clone`]: Clone::clone
    /// [`get_mut`]: Rc::get_mut
    ///
    /// # Examples
    ///
    /// ```
    /// use std::rc::Rc;
    ///
    /// let mut data = Rc::new(5);
    ///
    /// *Rc::make_mut(&mut data) += 1;        // Won't clone anything
    /// let mut other_data = Rc::clone(&data);    // Won't clone inner data
    /// *Rc::make_mut(&mut data) += 1;        // Clones inner data
    /// *Rc::make_mut(&mut data) += 1;        // Won't clone anything
    /// *Rc::make_mut(&mut other_data) *= 2;  // Won't clone anything
    ///
    /// // Now `data` and `other_data` point to different allocations.
    /// assert_eq!(*data, 8);
    /// assert_eq!(*other_data, 12);
    /// ```
    ///
    /// [`Weak`] pointers will be disassociated:
    ///
    /// ```
    /// use std::rc::Rc;
    ///
    /// let mut data = Rc::new(75);
    /// let weak = Rc::downgrade(&data);
    ///
    /// assert!(75 == *data);
    /// assert!(75 == *weak.upgrade().unwrap());
    ///
    /// *Rc::make_mut(&mut data) += 1;
    ///
    /// assert!(76 == *data);
    /// assert!(weak.upgrade().is_none());
    /// ```
    #[cfg(not(no_global_oom_handling))]
    #[inline]
    #[stable(feature = "rc_unique", since = "1.4.0")]
    pub fn make_mut(this: &mut Self) -> &mut T {
        if Self::strong_count(this) != 1 {
            // Gotta clone the data, there are other Rcs.
            // Pre-allocate memory to allow writing the cloned value directly.
            let mut rc = Self::new_uninit();
            unsafe {
                let data = Rc::get_mut_unchecked(&mut rc);
                (**this).write_clone_into_raw(data.as_mut_ptr());
                *this = rc.assume_init();
            }
        } else if Rc::weak_count(this) != 0 {
            // Can just steal the data, all that's left is Weaks
            let mut rc = Self::new_uninit();
            unsafe {
                let data = Rc::get_mut_unchecked(&mut rc);
                data.as_mut_ptr().copy_from_nonoverlapping(&**this, 1);

                this.metadata().dec_strong();
                // Remove implicit strong-weak ref (no need to craft a fake
                // Weak here -- we know other Weaks can clean up for us)
                this.metadata().dec_weak();
                ptr::write(this, rc.assume_init());
            }
        }
        // This unsafety is ok because we're guaranteed that the pointer
        // returned is the *only* pointer that will ever be returned to T. Our
        // reference count is guaranteed to be 1 at this point, and we required
        // the `Rc<T>` itself to be `mut`, so we're returning the only possible
        // reference to the allocation.
        unsafe { Self::get_mut_unchecked(this) }
    }
}

impl Rc<dyn Any> {
    /// Attempt to downcast the `Rc<dyn Any>` to a concrete type.
    ///
    /// # Examples
    ///
    /// ```
    /// use std::any::Any;
    /// use std::rc::Rc;
    ///
    /// fn print_if_string(value: Rc<dyn Any>) {
    ///     if let Ok(string) = value.downcast::<String>() {
    ///         println!("String ({}): {}", string.len(), string);
    ///     }
    /// }
    ///
    /// let my_string = "Hello World".to_string();
    /// print_if_string(Rc::new(my_string));
    /// print_if_string(Rc::new(0i8));
    /// ```
    #[inline]
    #[stable(feature = "rc_downcast", since = "1.29.0")]
    pub fn downcast<T: Any>(self) -> Result<Rc<T>, Rc<dyn Any>> {
        if (*self).is::<T>() {
            let this = mem::ManuallyDrop::new(self);
            unsafe { Ok(Rc::from_raw_in(this.ptr.cast().as_ptr(), this.alloc)) }
        } else {
            Err(self)
        }
    }
}

impl<T: ?Sized> Rc<T> {
    /// Allocates an `Rc<T>` with sufficient space for
    /// a possibly-unsized inner value where the value has the layout provided,
    /// returning an error if allocation fails.
    ///
    /// The function `mem_to_rcbox` is called with the data pointer
    /// and must return back a (potentially fat)-pointer for the `RcBox<T>`.
<<<<<<< HEAD
    #[inline]
    fn allocate(
        alloc: &RcAllocator<Global>,
        layout: Layout,
        meta: RcMetadata,
        init: AllocInit,
        mem_to_ptr: impl FnOnce(NonNull<u8>) -> NonNull<T>,
    ) -> NonNull<T> {
        let ptr = mem_to_ptr(allocate(alloc, layout, init));
=======
    #[cfg(not(no_global_oom_handling))]
    unsafe fn allocate_for_layout(
        value_layout: Layout,
        allocate: impl FnOnce(Layout) -> Result<NonNull<[u8]>, AllocError>,
        mem_to_rcbox: impl FnOnce(*mut u8) -> *mut RcBox<T>,
    ) -> *mut RcBox<T> {
        // Calculate layout using the given value layout.
        // Previously, layout was calculated on the expression
        // `&*(ptr as *const RcBox<T>)`, but this created a misaligned
        // reference (see #54908).
        let layout = Layout::new::<RcBox<()>>().extend(value_layout).unwrap().0.pad_to_align();
>>>>>>> 6e92fb40
        unsafe {
            RcAllocator::<Global>::prefix(ptr).as_ptr().write(meta);
        }
        ptr
    }

    /// Allocates an `Rc<T>` with sufficient space for
    /// a possibly-unsized inner value where the value has the layout provided,
    /// returning an error if allocation fails.
    ///
    /// The function `mem_to_ptr` is called with the data pointer
    /// and must return back a (potentially fat)-pointer for the `RcBox<T>`.
    #[inline]
<<<<<<< HEAD
    fn try_allocate(
        alloc: &RcAllocator<Global>,
        layout: Layout,
        meta: RcMetadata,
        init: AllocInit,
        mem_to_ptr: impl FnOnce(NonNull<u8>) -> NonNull<T>,
    ) -> Result<NonNull<T>, AllocError> {
        let ptr = mem_to_ptr(try_allocate(alloc, layout, init)?);
=======
    unsafe fn try_allocate_for_layout(
        value_layout: Layout,
        allocate: impl FnOnce(Layout) -> Result<NonNull<[u8]>, AllocError>,
        mem_to_rcbox: impl FnOnce(*mut u8) -> *mut RcBox<T>,
    ) -> Result<*mut RcBox<T>, AllocError> {
        // Calculate layout using the given value layout.
        // Previously, layout was calculated on the expression
        // `&*(ptr as *const RcBox<T>)`, but this created a misaligned
        // reference (see #54908).
        let layout = Layout::new::<RcBox<()>>().extend(value_layout).unwrap().0.pad_to_align();

        // Allocate for the layout.
        let ptr = allocate(layout)?;

        // Initialize the RcBox
        let inner = mem_to_rcbox(ptr.as_non_null_ptr().as_ptr());
        unsafe {
            debug_assert_eq!(Layout::for_value(&*inner), layout);

            ptr::write(&mut (*inner).strong, Cell::new(1));
            ptr::write(&mut (*inner).weak, Cell::new(1));
        }

        Ok(inner)
    }

    /// Allocates an `RcBox<T>` with sufficient space for an unsized inner value
    #[cfg(not(no_global_oom_handling))]
    unsafe fn allocate_for_ptr(ptr: *const T) -> *mut RcBox<T> {
        // Allocate for the `RcBox<T>` using the given value.
>>>>>>> 6e92fb40
        unsafe {
            RcAllocator::<Global>::prefix(ptr).as_ptr().write(meta);
        }
        Ok(ptr)
    }

    #[cfg(not(no_global_oom_handling))]
    fn from_box(v: Box<T>) -> Rc<T> {
        unsafe {
            let (box_unique, alloc) = Box::into_unique(v);
            let bptr = box_unique.as_ptr();
            let rc_alloc = RcAllocator::new(alloc);

            let layout = Layout::for_value(&*bptr);
            let ptr = Self::allocate(
                &rc_alloc,
                layout,
                RcMetadata::new_strong(),
                AllocInit::Uninitialized,
                |mem| NonNull::new_unchecked(bptr.set_ptr_value(mem.as_ptr())),
            );

            // Copy value as bytes
            ptr::copy_nonoverlapping(
                bptr as *const T as *const u8,
                ptr.as_ptr() as *mut u8,
                layout.size(),
            );

            // Free the allocation without dropping its contents
            box_free(box_unique, &rc_alloc.parent);

            Self::from_raw_in(ptr.as_ptr(), rc_alloc)
        }
    }
}

impl<T> Rc<[T]> {
<<<<<<< HEAD
=======
    /// Allocates an `RcBox<[T]>` with the given length.
    #[cfg(not(no_global_oom_handling))]
    unsafe fn allocate_for_slice(len: usize) -> *mut RcBox<[T]> {
        unsafe {
            Self::allocate_for_layout(
                Layout::array::<T>(len).unwrap(),
                |layout| Global.allocate(layout),
                |mem| ptr::slice_from_raw_parts_mut(mem as *mut T, len) as *mut RcBox<[T]>,
            )
        }
    }

>>>>>>> 6e92fb40
    /// Copy elements from slice into newly allocated Rc<\[T\]>
    ///
    /// Unsafe because the caller must either take ownership or bind `T: Copy`
    #[cfg(not(no_global_oom_handling))]
    unsafe fn copy_from_slice(v: &[T]) -> Rc<[T]> {
        let alloc = RcAllocator::new(Global);
        let ptr = Self::allocate(
            &alloc,
            Layout::array::<T>(v.len()).unwrap(),
            RcMetadata::new_strong(),
            AllocInit::Uninitialized,
            |ptr| NonNull::slice_from_raw_parts(ptr.cast(), v.len()),
        );
        unsafe {
            ptr::copy_nonoverlapping(v.as_ptr(), ptr.as_non_null_ptr().as_ptr(), v.len());
            Self::from_raw_in(ptr.as_ptr(), alloc)
        }
    }

    /// Constructs an `Rc<[T]>` from an iterator known to be of a certain size.
    ///
    /// Behavior is undefined should the size be wrong.
    #[cfg(not(no_global_oom_handling))]
    unsafe fn from_iter_exact(iter: impl iter::Iterator<Item = T>, len: usize) -> Rc<[T]> {
        // Panic guard while cloning T elements.
        // In the event of a panic, elements that have been written
        // into the new RcBox will be dropped, then the memory freed.
        struct Guard<T, A: Allocator> {
            ptr: NonNull<T>,
            layout: Layout,
            n_elems: usize,
            alloc: A,
        }

        impl<T, A: Allocator> Drop for Guard<T, A> {
            fn drop(&mut self) {
                unsafe {
                    let slice = from_raw_parts_mut(self.ptr.as_ptr(), self.n_elems);
                    ptr::drop_in_place(slice);

                    self.alloc.deallocate(self.ptr.cast(), self.layout);
                }
            }
        }

        unsafe {
            let alloc = RcAllocator::new(Global);
            let layout = Layout::array::<T>(len).unwrap();
            let ptr = Self::allocate(
                &alloc,
                layout,
                RcMetadata::new_strong(),
                AllocInit::Uninitialized,
                |ptr| NonNull::slice_from_raw_parts(ptr.cast(), len),
            );

            let mut guard =
                Guard { ptr: ptr.as_non_null_ptr(), layout, n_elems: 0, alloc: alloc.by_ref() };

            for (i, item) in iter.enumerate() {
                ptr::write(ptr.get_unchecked_mut(i).as_ptr(), item);
                guard.n_elems += 1;
            }

            // All clear. Forget the guard so it doesn't free the new RcBox.
            forget(guard);

            Self::from_raw_in(ptr.as_ptr(), alloc)
        }
    }
}

/// Specialization trait used for `From<&[T]>`.
trait RcFromSlice<T> {
    fn from_slice(slice: &[T]) -> Self;
}

#[cfg(not(no_global_oom_handling))]
impl<T: Clone> RcFromSlice<T> for Rc<[T]> {
    #[inline]
    default fn from_slice(v: &[T]) -> Self {
        unsafe { Self::from_iter_exact(v.iter().cloned(), v.len()) }
    }
}

#[cfg(not(no_global_oom_handling))]
impl<T: Copy> RcFromSlice<T> for Rc<[T]> {
    #[inline]
    fn from_slice(v: &[T]) -> Self {
        unsafe { Rc::copy_from_slice(v) }
    }
}

#[stable(feature = "rust1", since = "1.0.0")]
impl<T: ?Sized> Deref for Rc<T> {
    type Target = T;

    #[inline(always)]
    fn deref(&self) -> &T {
        unsafe { self.ptr.as_ref() }
    }
}

#[unstable(feature = "receiver_trait", issue = "none")]
impl<T: ?Sized> Receiver for Rc<T> {}

#[stable(feature = "rust1", since = "1.0.0")]
unsafe impl<#[may_dangle] T: ?Sized> Drop for Rc<T> {
    /// Drops the `Rc`.
    ///
    /// This will decrement the strong reference count. If the strong reference
    /// count reaches zero then the only other references (if any) are
    /// [`Weak`], so we `drop` the inner value.
    ///
    /// # Examples
    ///
    /// ```
    /// use std::rc::Rc;
    ///
    /// struct Foo;
    ///
    /// impl Drop for Foo {
    ///     fn drop(&mut self) {
    ///         println!("dropped!");
    ///     }
    /// }
    ///
    /// let foo  = Rc::new(Foo);
    /// let foo2 = Rc::clone(&foo);
    ///
    /// drop(foo);    // Doesn't print anything
    /// drop(foo2);   // Prints "dropped!"
    /// ```
    fn drop(&mut self) {
        self.metadata().dec_strong();
        if self.metadata().strong() == 0 {
            // destroy the contained object
            unsafe {
                ptr::drop_in_place(Self::get_mut_unchecked(self));
            }

            // remove the implicit "strong weak" pointer now that we've
            // destroyed the contents.
            self.metadata().dec_weak();
            if self.metadata().weak() == 0 {
                unsafe {
                    let layout = Layout::for_value_raw(self.ptr.as_ptr());
                    self.alloc.deallocate(self.ptr.cast(), layout);
                }
            }
        }
    }
}

#[stable(feature = "rust1", since = "1.0.0")]
impl<T: ?Sized> Clone for Rc<T> {
    /// Makes a clone of the `Rc` pointer.
    ///
    /// This creates another pointer to the same allocation, increasing the
    /// strong reference count.
    ///
    /// # Examples
    ///
    /// ```
    /// use std::rc::Rc;
    ///
    /// let five = Rc::new(5);
    ///
    /// let _ = Rc::clone(&five);
    /// ```
    #[inline]
    fn clone(&self) -> Rc<T> {
        self.metadata().inc_strong();
        unsafe { Self::from_raw(self.ptr.as_ptr()) }
    }
}

#[stable(feature = "rust1", since = "1.0.0")]
impl<T: Default> Default for Rc<T> {
    /// Creates a new `Rc<T>`, with the `Default` value for `T`.
    ///
    /// # Examples
    ///
    /// ```
    /// use std::rc::Rc;
    ///
    /// let x: Rc<i32> = Default::default();
    /// assert_eq!(*x, 0);
    /// ```
    #[inline]
    fn default() -> Rc<T> {
        Rc::new(Default::default())
    }
}

#[stable(feature = "rust1", since = "1.0.0")]
trait RcEqIdent<T: ?Sized + PartialEq> {
    fn eq(&self, other: &Rc<T>) -> bool;
    fn ne(&self, other: &Rc<T>) -> bool;
}

#[stable(feature = "rust1", since = "1.0.0")]
impl<T: ?Sized + PartialEq> RcEqIdent<T> for Rc<T> {
    #[inline]
    default fn eq(&self, other: &Rc<T>) -> bool {
        **self == **other
    }

    #[inline]
    default fn ne(&self, other: &Rc<T>) -> bool {
        **self != **other
    }
}

// Hack to allow specializing on `Eq` even though `Eq` has a method.
#[rustc_unsafe_specialization_marker]
pub(crate) trait MarkerEq: PartialEq<Self> {}

impl<T: Eq> MarkerEq for T {}

/// We're doing this specialization here, and not as a more general optimization on `&T`, because it
/// would otherwise add a cost to all equality checks on refs. We assume that `Rc`s are used to
/// store large values, that are slow to clone, but also heavy to check for equality, causing this
/// cost to pay off more easily. It's also more likely to have two `Rc` clones, that point to
/// the same value, than two `&T`s.
///
/// We can only do this when `T: Eq` as a `PartialEq` might be deliberately irreflexive.
#[stable(feature = "rust1", since = "1.0.0")]
impl<T: ?Sized + MarkerEq> RcEqIdent<T> for Rc<T> {
    #[inline]
    fn eq(&self, other: &Rc<T>) -> bool {
        Rc::ptr_eq(self, other) || **self == **other
    }

    #[inline]
    fn ne(&self, other: &Rc<T>) -> bool {
        !Rc::ptr_eq(self, other) && **self != **other
    }
}

#[stable(feature = "rust1", since = "1.0.0")]
impl<T: ?Sized + PartialEq> PartialEq for Rc<T> {
    /// Equality for two `Rc`s.
    ///
    /// Two `Rc`s are equal if their inner values are equal, even if they are
    /// stored in different allocation.
    ///
    /// If `T` also implements `Eq` (implying reflexivity of equality),
    /// two `Rc`s that point to the same allocation are
    /// always equal.
    ///
    /// # Examples
    ///
    /// ```
    /// use std::rc::Rc;
    ///
    /// let five = Rc::new(5);
    ///
    /// assert!(five == Rc::new(5));
    /// ```
    #[inline]
    fn eq(&self, other: &Rc<T>) -> bool {
        RcEqIdent::eq(self, other)
    }

    /// Inequality for two `Rc`s.
    ///
    /// Two `Rc`s are unequal if their inner values are unequal.
    ///
    /// If `T` also implements `Eq` (implying reflexivity of equality),
    /// two `Rc`s that point to the same allocation are
    /// never unequal.
    ///
    /// # Examples
    ///
    /// ```
    /// use std::rc::Rc;
    ///
    /// let five = Rc::new(5);
    ///
    /// assert!(five != Rc::new(6));
    /// ```
    #[inline]
    fn ne(&self, other: &Rc<T>) -> bool {
        RcEqIdent::ne(self, other)
    }
}

#[stable(feature = "rust1", since = "1.0.0")]
impl<T: ?Sized + Eq> Eq for Rc<T> {}

#[stable(feature = "rust1", since = "1.0.0")]
impl<T: ?Sized + PartialOrd> PartialOrd for Rc<T> {
    /// Partial comparison for two `Rc`s.
    ///
    /// The two are compared by calling `partial_cmp()` on their inner values.
    ///
    /// # Examples
    ///
    /// ```
    /// use std::rc::Rc;
    /// use std::cmp::Ordering;
    ///
    /// let five = Rc::new(5);
    ///
    /// assert_eq!(Some(Ordering::Less), five.partial_cmp(&Rc::new(6)));
    /// ```
    #[inline(always)]
    fn partial_cmp(&self, other: &Rc<T>) -> Option<Ordering> {
        (**self).partial_cmp(&**other)
    }

    /// Less-than comparison for two `Rc`s.
    ///
    /// The two are compared by calling `<` on their inner values.
    ///
    /// # Examples
    ///
    /// ```
    /// use std::rc::Rc;
    ///
    /// let five = Rc::new(5);
    ///
    /// assert!(five < Rc::new(6));
    /// ```
    #[inline(always)]
    fn lt(&self, other: &Rc<T>) -> bool {
        **self < **other
    }

    /// 'Less than or equal to' comparison for two `Rc`s.
    ///
    /// The two are compared by calling `<=` on their inner values.
    ///
    /// # Examples
    ///
    /// ```
    /// use std::rc::Rc;
    ///
    /// let five = Rc::new(5);
    ///
    /// assert!(five <= Rc::new(5));
    /// ```
    #[inline(always)]
    fn le(&self, other: &Rc<T>) -> bool {
        **self <= **other
    }

    /// Greater-than comparison for two `Rc`s.
    ///
    /// The two are compared by calling `>` on their inner values.
    ///
    /// # Examples
    ///
    /// ```
    /// use std::rc::Rc;
    ///
    /// let five = Rc::new(5);
    ///
    /// assert!(five > Rc::new(4));
    /// ```
    #[inline(always)]
    fn gt(&self, other: &Rc<T>) -> bool {
        **self > **other
    }

    /// 'Greater than or equal to' comparison for two `Rc`s.
    ///
    /// The two are compared by calling `>=` on their inner values.
    ///
    /// # Examples
    ///
    /// ```
    /// use std::rc::Rc;
    ///
    /// let five = Rc::new(5);
    ///
    /// assert!(five >= Rc::new(5));
    /// ```
    #[inline(always)]
    fn ge(&self, other: &Rc<T>) -> bool {
        **self >= **other
    }
}

#[stable(feature = "rust1", since = "1.0.0")]
impl<T: ?Sized + Ord> Ord for Rc<T> {
    /// Comparison for two `Rc`s.
    ///
    /// The two are compared by calling `cmp()` on their inner values.
    ///
    /// # Examples
    ///
    /// ```
    /// use std::rc::Rc;
    /// use std::cmp::Ordering;
    ///
    /// let five = Rc::new(5);
    ///
    /// assert_eq!(Ordering::Less, five.cmp(&Rc::new(6)));
    /// ```
    #[inline]
    fn cmp(&self, other: &Rc<T>) -> Ordering {
        (**self).cmp(&**other)
    }
}

#[stable(feature = "rust1", since = "1.0.0")]
impl<T: ?Sized + Hash> Hash for Rc<T> {
    fn hash<H: Hasher>(&self, state: &mut H) {
        (**self).hash(state);
    }
}

#[stable(feature = "rust1", since = "1.0.0")]
impl<T: ?Sized + fmt::Display> fmt::Display for Rc<T> {
    fn fmt(&self, f: &mut fmt::Formatter<'_>) -> fmt::Result {
        fmt::Display::fmt(&**self, f)
    }
}

#[stable(feature = "rust1", since = "1.0.0")]
impl<T: ?Sized + fmt::Debug> fmt::Debug for Rc<T> {
    fn fmt(&self, f: &mut fmt::Formatter<'_>) -> fmt::Result {
        fmt::Debug::fmt(&**self, f)
    }
}

#[stable(feature = "rust1", since = "1.0.0")]
impl<T: ?Sized> fmt::Pointer for Rc<T> {
    fn fmt(&self, f: &mut fmt::Formatter<'_>) -> fmt::Result {
        fmt::Pointer::fmt(&(&**self as *const T), f)
    }
}

#[stable(feature = "from_for_ptrs", since = "1.6.0")]
impl<T> From<T> for Rc<T> {
    /// Converts a generic type `T` into a `Rc<T>`
    ///
    /// The conversion allocates on the heap and moves `t`
    /// from the stack into it.
    ///
    /// # Example
    /// ```rust
    /// # use std::rc::Rc;
    /// let x = 5;
    /// let rc = Rc::new(5);
    ///
    /// assert_eq!(Rc::from(x), rc);
    /// ```
    fn from(t: T) -> Self {
        Rc::new(t)
    }
}

#[cfg(not(no_global_oom_handling))]
#[stable(feature = "shared_from_slice", since = "1.21.0")]
impl<T: Clone> From<&[T]> for Rc<[T]> {
    /// Allocate a reference-counted slice and fill it by cloning `v`'s items.
    ///
    /// # Example
    ///
    /// ```
    /// # use std::rc::Rc;
    /// let original: &[i32] = &[1, 2, 3];
    /// let shared: Rc<[i32]> = Rc::from(original);
    /// assert_eq!(&[1, 2, 3], &shared[..]);
    /// ```
    #[inline]
    fn from(v: &[T]) -> Rc<[T]> {
        <Self as RcFromSlice<T>>::from_slice(v)
    }
}

#[cfg(not(no_global_oom_handling))]
#[stable(feature = "shared_from_slice", since = "1.21.0")]
impl From<&str> for Rc<str> {
    /// Allocate a reference-counted string slice and copy `v` into it.
    ///
    /// # Example
    ///
    /// ```
    /// # use std::rc::Rc;
    /// let shared: Rc<str> = Rc::from("statue");
    /// assert_eq!("statue", &shared[..]);
    /// ```
    #[inline]
    fn from(v: &str) -> Rc<str> {
        let rc = Rc::<[u8]>::from(v.as_bytes());
        unsafe { Rc::from_raw(Rc::into_raw(rc) as *const str) }
    }
}

#[cfg(not(no_global_oom_handling))]
#[stable(feature = "shared_from_slice", since = "1.21.0")]
impl From<String> for Rc<str> {
    /// Allocate a reference-counted string slice and copy `v` into it.
    ///
    /// # Example
    ///
    /// ```
    /// # use std::rc::Rc;
    /// let original: String = "statue".to_owned();
    /// let shared: Rc<str> = Rc::from(original);
    /// assert_eq!("statue", &shared[..]);
    /// ```
    #[inline]
    fn from(v: String) -> Rc<str> {
        Rc::from(&v[..])
    }
}

#[cfg(not(no_global_oom_handling))]
#[stable(feature = "shared_from_slice", since = "1.21.0")]
impl<T: ?Sized> From<Box<T>> for Rc<T> {
    /// Move a boxed object to a new, reference counted, allocation.
    ///
    /// # Example
    ///
    /// ```
    /// # use std::rc::Rc;
    /// let original: Box<i32> = Box::new(1);
    /// let shared: Rc<i32> = Rc::from(original);
    /// assert_eq!(1, *shared);
    /// ```
    #[inline]
    fn from(v: Box<T>) -> Rc<T> {
        Rc::from_box(v)
    }
}

#[cfg(not(no_global_oom_handling))]
#[stable(feature = "shared_from_slice", since = "1.21.0")]
impl<T> From<Vec<T>> for Rc<[T]> {
    /// Allocate a reference-counted slice and move `v`'s items into it.
    ///
    /// # Example
    ///
    /// ```
    /// # use std::rc::Rc;
    /// let original: Box<Vec<i32>> = Box::new(vec![1, 2, 3]);
    /// let shared: Rc<Vec<i32>> = Rc::from(original);
    /// assert_eq!(vec![1, 2, 3], *shared);
    /// ```
    #[inline]
    fn from(mut v: Vec<T>) -> Rc<[T]> {
        unsafe {
            let rc = Rc::copy_from_slice(&v);

            // Allow the Vec to free its memory, but not destroy its contents
            v.set_len(0);

            rc
        }
    }
}

#[stable(feature = "shared_from_cow", since = "1.45.0")]
impl<'a, B> From<Cow<'a, B>> for Rc<B>
where
    B: ToOwned + ?Sized,
    Rc<B>: From<&'a B> + From<B::Owned>,
{
    #[inline]
    fn from(cow: Cow<'a, B>) -> Rc<B> {
        match cow {
            Cow::Borrowed(s) => Rc::from(s),
            Cow::Owned(s) => Rc::from(s),
        }
    }
}

#[stable(feature = "boxed_slice_try_from", since = "1.43.0")]
impl<T, const N: usize> TryFrom<Rc<[T]>> for Rc<[T; N]> {
    type Error = Rc<[T]>;

    fn try_from(boxed_slice: Rc<[T]>) -> Result<Self, Self::Error> {
        if boxed_slice.len() == N {
            Ok(unsafe { Rc::from_raw(Rc::into_raw(boxed_slice) as *mut [T; N]) })
        } else {
            Err(boxed_slice)
        }
    }
}

#[cfg(not(no_global_oom_handling))]
#[stable(feature = "shared_from_iter", since = "1.37.0")]
impl<T> iter::FromIterator<T> for Rc<[T]> {
    /// Takes each element in the `Iterator` and collects it into an `Rc<[T]>`.
    ///
    /// # Performance characteristics
    ///
    /// ## The general case
    ///
    /// In the general case, collecting into `Rc<[T]>` is done by first
    /// collecting into a `Vec<T>`. That is, when writing the following:
    ///
    /// ```rust
    /// # use std::rc::Rc;
    /// let evens: Rc<[u8]> = (0..10).filter(|&x| x % 2 == 0).collect();
    /// # assert_eq!(&*evens, &[0, 2, 4, 6, 8]);
    /// ```
    ///
    /// this behaves as if we wrote:
    ///
    /// ```rust
    /// # use std::rc::Rc;
    /// let evens: Rc<[u8]> = (0..10).filter(|&x| x % 2 == 0)
    ///     .collect::<Vec<_>>() // The first set of allocations happens here.
    ///     .into(); // A second allocation for `Rc<[T]>` happens here.
    /// # assert_eq!(&*evens, &[0, 2, 4, 6, 8]);
    /// ```
    ///
    /// This will allocate as many times as needed for constructing the `Vec<T>`
    /// and then it will allocate once for turning the `Vec<T>` into the `Rc<[T]>`.
    ///
    /// ## Iterators of known length
    ///
    /// When your `Iterator` implements `TrustedLen` and is of an exact size,
    /// a single allocation will be made for the `Rc<[T]>`. For example:
    ///
    /// ```rust
    /// # use std::rc::Rc;
    /// let evens: Rc<[u8]> = (0..10).collect(); // Just a single allocation happens here.
    /// # assert_eq!(&*evens, &*(0..10).collect::<Vec<_>>());
    /// ```
    fn from_iter<I: iter::IntoIterator<Item = T>>(iter: I) -> Self {
        ToRcSlice::to_rc_slice(iter.into_iter())
    }
}

/// Specialization trait used for collecting into `Rc<[T]>`.
#[cfg(not(no_global_oom_handling))]
trait ToRcSlice<T>: Iterator<Item = T> + Sized {
    fn to_rc_slice(self) -> Rc<[T]>;
}

#[cfg(not(no_global_oom_handling))]
impl<T, I: Iterator<Item = T>> ToRcSlice<T> for I {
    default fn to_rc_slice(self) -> Rc<[T]> {
        self.collect::<Vec<T>>().into()
    }
}

#[cfg(not(no_global_oom_handling))]
impl<T, I: iter::TrustedLen<Item = T>> ToRcSlice<T> for I {
    fn to_rc_slice(self) -> Rc<[T]> {
        // This is the case for a `TrustedLen` iterator.
        let (low, high) = self.size_hint();
        if let Some(high) = high {
            debug_assert_eq!(
                low,
                high,
                "TrustedLen iterator's size hint is not exact: {:?}",
                (low, high)
            );

            unsafe {
                // SAFETY: We need to ensure that the iterator has an exact length and we have.
                Rc::from_iter_exact(self, low)
            }
        } else {
            // TrustedLen contract guarantees that `upper_bound == `None` implies an iterator
            // length exceeding `usize::MAX`.
            // The default implementation would collect into a vec which would panic.
            // Thus we panic here immediately without invoking `Vec` code.
            panic!("capacity overflow");
        }
    }
}

/// `Weak` is a version of [`Rc`] that holds a non-owning reference to the
/// managed allocation. The allocation is accessed by calling [`upgrade`] on the `Weak`
/// pointer, which returns an [`Option`]`<`[`Rc`]`<T>>`.
///
/// Since a `Weak` reference does not count towards ownership, it will not
/// prevent the value stored in the allocation from being dropped, and `Weak` itself makes no
/// guarantees about the value still being present. Thus it may return [`None`]
/// when [`upgrade`]d. Note however that a `Weak` reference *does* prevent the allocation
/// itself (the backing store) from being deallocated.
///
/// A `Weak` pointer is useful for keeping a temporary reference to the allocation
/// managed by [`Rc`] without preventing its inner value from being dropped. It is also used to
/// prevent circular references between [`Rc`] pointers, since mutual owning references
/// would never allow either [`Rc`] to be dropped. For example, a tree could
/// have strong [`Rc`] pointers from parent nodes to children, and `Weak`
/// pointers from children back to their parents.
///
/// The typical way to obtain a `Weak` pointer is to call [`Rc::downgrade`].
///
/// [`upgrade`]: Weak::upgrade
#[stable(feature = "rc_weak", since = "1.4.0")]
pub struct Weak<T: ?Sized> {
    // This is a `NonNull` to allow optimizing the size of this type in enums,
    // but it is not necessarily a valid pointer.
    // `Weak::new` sets this to `usize::MAX` so that it doesn’t need
    // to allocate space on the heap.  That's not a value a real pointer
    // will ever have because `RcMetadata` has alignment at least 2.
    // This is only possible when `T: Sized`; unsized `T` never dangle.
    ptr: NonNull<T>,
    alloc: RcAllocator<Global>,
}

#[stable(feature = "rc_weak", since = "1.4.0")]
impl<T: ?Sized> !marker::Send for Weak<T> {}
#[stable(feature = "rc_weak", since = "1.4.0")]
impl<T: ?Sized> !marker::Sync for Weak<T> {}

#[unstable(feature = "coerce_unsized", issue = "27732")]
impl<T: ?Sized + Unsize<U>, U: ?Sized> CoerceUnsized<Weak<U>> for Weak<T> {}

#[unstable(feature = "dispatch_from_dyn", issue = "none")]
impl<T: ?Sized + Unsize<U>, U: ?Sized> DispatchFromDyn<Weak<U>> for Weak<T> {}

impl<T: ?Sized> Weak<T> {
    #[inline]
    fn metadata(&self) -> Option<&RcMetadata> {
        if is_dangling(self.ptr.as_ptr()) {
            None
        } else {
            Some(unsafe { RcAllocator::<Global>::prefix(self.ptr).as_ref() })
        }
    }
}

impl<T> Weak<T> {
    /// Constructs a new `Weak<T>`, without allocating any memory.
    /// Calling [`upgrade`] on the return value always gives [`None`].
    ///
    /// [`upgrade`]: Weak::upgrade
    ///
    /// # Examples
    ///
    /// ```
    /// use std::rc::Weak;
    ///
    /// let empty: Weak<i64> = Weak::new();
    /// assert!(empty.upgrade().is_none());
    /// ```
    #[stable(feature = "downgraded_weak", since = "1.10.0")]
    pub fn new() -> Weak<T> {
        Weak {
            ptr: NonNull::new(usize::MAX as *mut T).expect("MAX is not 0"),
            alloc: RcAllocator::new(Global),
        }
    }
}

#[inline]
pub(crate) fn is_dangling<T: ?Sized>(ptr: *mut T) -> bool {
    ptr as *mut () as usize == usize::MAX
}

impl<T: ?Sized> Weak<T> {
    /// Returns a raw pointer to the object `T` pointed to by this `Weak<T>`.
    ///
    /// The pointer is valid only if there are some strong references. The pointer may be dangling,
    /// unaligned or even [`null`] otherwise.
    ///
    /// # Examples
    ///
    /// ```
    /// use std::rc::Rc;
    /// use std::ptr;
    ///
    /// let strong = Rc::new("hello".to_owned());
    /// let weak = Rc::downgrade(&strong);
    /// // Both point to the same object
    /// assert!(ptr::eq(&*strong, weak.as_ptr()));
    /// // The strong here keeps it alive, so we can still access the object.
    /// assert_eq!("hello", unsafe { &*weak.as_ptr() });
    ///
    /// drop(strong);
    /// // But not any more. We can do weak.as_ptr(), but accessing the pointer would lead to
    /// // undefined behaviour.
    /// // assert_eq!("hello", unsafe { &*weak.as_ptr() });
    /// ```
    ///
    /// [`null`]: core::ptr::null
    #[inline(always)]
    #[stable(feature = "rc_as_ptr", since = "1.45.0")]
    pub fn as_ptr(&self) -> *const T {
        self.ptr.as_ptr()
    }

    /// Consumes the `Weak<T>` and turns it into a raw pointer.
    ///
    /// This converts the weak pointer into a raw pointer, while still preserving the ownership of
    /// one weak reference (the weak count is not modified by this operation). It can be turned
    /// back into the `Weak<T>` with [`from_raw`].
    ///
    /// The same restrictions of accessing the target of the pointer as with
    /// [`as_ptr`] apply.
    ///
    /// # Examples
    ///
    /// ```
    /// use std::rc::{Rc, Weak};
    ///
    /// let strong = Rc::new("hello".to_owned());
    /// let weak = Rc::downgrade(&strong);
    /// let raw = weak.into_raw();
    ///
    /// assert_eq!(1, Rc::weak_count(&strong));
    /// assert_eq!("hello", unsafe { &*raw });
    ///
    /// drop(unsafe { Weak::from_raw(raw) });
    /// assert_eq!(0, Rc::weak_count(&strong));
    /// ```
    ///
    /// [`from_raw`]: Weak::from_raw
    /// [`as_ptr`]: Weak::as_ptr
    #[inline]
    #[stable(feature = "weak_into_raw", since = "1.45.0")]
    pub fn into_raw(self) -> *const T {
        let result = self.as_ptr();
        mem::forget(self);
        result
    }

    /// Converts a raw pointer previously created by [`into_raw`] back into `Weak<T>`.
    ///
    /// This can be used to safely get a strong reference (by calling [`upgrade`]
    /// later) or to deallocate the weak count by dropping the `Weak<T>`.
    ///
    /// It takes ownership of one weak reference (with the exception of pointers created by [`new`],
    /// as these don't own anything; the method still works on them).
    ///
    /// # Safety
    ///
    /// The pointer must have originated from the [`into_raw`] and must still own its potential
    /// weak reference.
    ///
    /// It is allowed for the strong count to be 0 at the time of calling this. Nevertheless, this
    /// takes ownership of one weak reference currently represented as a raw pointer (the weak
    /// count is not modified by this operation) and therefore it must be paired with a previous
    /// call to [`into_raw`].
    ///
    /// # Examples
    ///
    /// ```
    /// use std::rc::{Rc, Weak};
    ///
    /// let strong = Rc::new("hello".to_owned());
    ///
    /// let raw_1 = Rc::downgrade(&strong).into_raw();
    /// let raw_2 = Rc::downgrade(&strong).into_raw();
    ///
    /// assert_eq!(2, Rc::weak_count(&strong));
    ///
    /// assert_eq!("hello", &*unsafe { Weak::from_raw(raw_1) }.upgrade().unwrap());
    /// assert_eq!(1, Rc::weak_count(&strong));
    ///
    /// drop(strong);
    ///
    /// // Decrement the last weak count.
    /// assert!(unsafe { Weak::from_raw(raw_2) }.upgrade().is_none());
    /// ```
    ///
    /// [`into_raw`]: Weak::into_raw
    /// [`upgrade`]: Weak::upgrade
    /// [`new`]: Weak::new
    #[inline]
    #[stable(feature = "weak_into_raw", since = "1.45.0")]
    pub unsafe fn from_raw(ptr: *const T) -> Self {
        unsafe { Self::from_raw_in(ptr, RcAllocator::new(Global)) }
    }

    /// Constructs a `Weak<T, A>` from a raw pointer.
    #[inline]
    #[unstable(feature = "allocator_api", issue = "32838")]
    pub unsafe fn from_raw_in(ptr: *const T, alloc: RcAllocator<Global>) -> Self {
        Self { ptr: unsafe { NonNull::new_unchecked(ptr as *mut T) }, alloc }
    }

    /// Attempts to upgrade the `Weak` pointer to an [`Rc`], delaying
    /// dropping of the inner value if successful.
    ///
    /// Returns [`None`] if the inner value has since been dropped.
    ///
    /// # Examples
    ///
    /// ```
    /// use std::rc::Rc;
    ///
    /// let five = Rc::new(5);
    ///
    /// let weak_five = Rc::downgrade(&five);
    ///
    /// let strong_five: Option<Rc<_>> = weak_five.upgrade();
    /// assert!(strong_five.is_some());
    ///
    /// // Destroy all strong pointers.
    /// drop(strong_five);
    /// drop(five);
    ///
    /// assert!(weak_five.upgrade().is_none());
    /// ```
    #[stable(feature = "rc_weak", since = "1.4.0")]
    pub fn upgrade(&self) -> Option<Rc<T>> {
        let meta = self.metadata()?;
        (meta.strong() != 0).then(|| {
            meta.inc_strong();
            unsafe { Rc::from_raw(self.ptr.as_ptr()) }
        })
    }

    /// Gets the number of strong (`Rc`) pointers pointing to this allocation.
    ///
    /// If `self` was created using [`Weak::new`], this will return 0.
    #[stable(feature = "weak_counts", since = "1.41.0")]
    pub fn strong_count(&self) -> usize {
        self.metadata().map(|meta| meta.strong()).unwrap_or(0)
    }

    /// Gets the number of `Weak` pointers pointing to this allocation.
    ///
    /// If no strong pointers remain, this will return zero.
    #[stable(feature = "weak_counts", since = "1.41.0")]
    pub fn weak_count(&self) -> usize {
        self.metadata()
            .map(|meta| {
                if meta.strong() > 0 {
                    meta.weak() - 1 // subtract the implicit weak ptr
                } else {
                    0
                }
            })
            .unwrap_or(0)
    }

    /// Returns `true` if the two `Weak`s point to the same allocation (similar to
    /// [`ptr::eq`]), or if both don't point to any allocation
    /// (because they were created with `Weak::new()`).
    ///
    /// # Notes
    ///
    /// Since this compares pointers it means that `Weak::new()` will equal each
    /// other, even though they don't point to any allocation.
    ///
    /// # Examples
    ///
    /// ```
    /// use std::rc::Rc;
    ///
    /// let first_rc = Rc::new(5);
    /// let first = Rc::downgrade(&first_rc);
    /// let second = Rc::downgrade(&first_rc);
    ///
    /// assert!(first.ptr_eq(&second));
    ///
    /// let third_rc = Rc::new(5);
    /// let third = Rc::downgrade(&third_rc);
    ///
    /// assert!(!first.ptr_eq(&third));
    /// ```
    ///
    /// Comparing `Weak::new`.
    ///
    /// ```
    /// use std::rc::{Rc, Weak};
    ///
    /// let first = Weak::new();
    /// let second = Weak::new();
    /// assert!(first.ptr_eq(&second));
    ///
    /// let third_rc = Rc::new(());
    /// let third = Rc::downgrade(&third_rc);
    /// assert!(!first.ptr_eq(&third));
    /// ```
    ///
    /// [`ptr::eq`]: core::ptr::eq
    #[inline(always)]
    #[stable(feature = "weak_ptr_eq", since = "1.39.0")]
    pub fn ptr_eq(&self, other: &Self) -> bool {
        self.ptr == other.ptr
    }
}

#[stable(feature = "rc_weak", since = "1.4.0")]
impl<T: ?Sized> Drop for Weak<T> {
    /// Drops the `Weak` pointer.
    ///
    /// # Examples
    ///
    /// ```
    /// use std::rc::{Rc, Weak};
    ///
    /// struct Foo;
    ///
    /// impl Drop for Foo {
    ///     fn drop(&mut self) {
    ///         println!("dropped!");
    ///     }
    /// }
    ///
    /// let foo = Rc::new(Foo);
    /// let weak_foo = Rc::downgrade(&foo);
    /// let other_weak_foo = Weak::clone(&weak_foo);
    ///
    /// drop(weak_foo);   // Doesn't print anything
    /// drop(foo);        // Prints "dropped!"
    ///
    /// assert!(other_weak_foo.upgrade().is_none());
    /// ```
    fn drop(&mut self) {
        let meta = if let Some(meta) = self.metadata() { meta } else { return };

        meta.dec_weak();
        // the weak count starts at 1, and will only go to zero if all
        // the strong pointers have disappeared.
        if meta.weak() == 0 {
            unsafe {
                let layout = Layout::for_value_raw(self.ptr.as_ptr());
                self.alloc.deallocate(self.ptr.cast(), layout);
            }
        }
    }
}

#[stable(feature = "rc_weak", since = "1.4.0")]
impl<T: ?Sized> Clone for Weak<T> {
    /// Makes a clone of the `Weak` pointer that points to the same allocation.
    ///
    /// # Examples
    ///
    /// ```
    /// use std::rc::{Rc, Weak};
    ///
    /// let weak_five = Rc::downgrade(&Rc::new(5));
    ///
    /// let _ = Weak::clone(&weak_five);
    /// ```
    #[inline]
    fn clone(&self) -> Weak<T> {
        if let Some(meta) = self.metadata() {
            meta.inc_weak()
        }
        Weak { ptr: self.ptr, alloc: RcAllocator::new(Global) }
    }
}

#[stable(feature = "rc_weak", since = "1.4.0")]
impl<T: ?Sized + fmt::Debug> fmt::Debug for Weak<T> {
    fn fmt(&self, f: &mut fmt::Formatter<'_>) -> fmt::Result {
        write!(f, "(Weak)")
    }
}

#[stable(feature = "downgraded_weak", since = "1.10.0")]
impl<T> Default for Weak<T> {
    /// Constructs a new `Weak<T>`, without allocating any memory.
    /// Calling [`upgrade`] on the return value always gives [`None`].
    ///
    /// [`None`]: Option
    /// [`upgrade`]: Weak::upgrade
    ///
    /// # Examples
    ///
    /// ```
    /// use std::rc::Weak;
    ///
    /// let empty: Weak<i64> = Default::default();
    /// assert!(empty.upgrade().is_none());
    /// ```
    fn default() -> Weak<T> {
        Weak::new()
    }
}

/// Dediated function for allocating to prevent generating a function for every `T`
#[inline]
fn allocate(alloc: &RcAllocator<Global>, layout: Layout, init: AllocInit) -> NonNull<u8> {
    try_allocate(alloc, layout, init).unwrap_or_else(|_| handle_alloc_error(layout))
}

/// Dediated function for allocating to prevent generating a function for every `T`
#[inline]
fn try_allocate(
    alloc: &RcAllocator<Global>,
    layout: Layout,
    init: AllocInit,
) -> Result<NonNull<u8>, AllocError> {
    let ptr = match init {
        AllocInit::Uninitialized => alloc.allocate(layout)?,
        AllocInit::Zeroed => alloc.allocate_zeroed(layout)?,
    };
    Ok(ptr.as_non_null_ptr())
}

#[stable(feature = "rust1", since = "1.0.0")]
impl<T: ?Sized> borrow::Borrow<T> for Rc<T> {
    fn borrow(&self) -> &T {
        &**self
    }
}

#[stable(since = "1.5.0", feature = "smart_ptr_as_ref")]
impl<T: ?Sized> AsRef<T> for Rc<T> {
    fn as_ref(&self) -> &T {
        &**self
    }
}

#[stable(feature = "pin", since = "1.33.0")]
impl<T: ?Sized> Unpin for Rc<T> {}<|MERGE_RESOLUTION|>--- conflicted
+++ resolved
@@ -259,13 +259,7 @@
 #[cfg(not(no_global_oom_handling))]
 use core::iter;
 use core::marker::{self, PhantomData, Unpin, Unsize};
-<<<<<<< HEAD
 use core::mem::{self, forget};
-=======
-#[cfg(not(no_global_oom_handling))]
-use core::mem::size_of_val;
-use core::mem::{self, align_of_val_raw, forget};
->>>>>>> 6e92fb40
 use core::ops::{CoerceUnsized, Deref, DispatchFromDyn, Receiver};
 use core::pin::Pin;
 use core::ptr::{self, NonNull};
@@ -500,11 +494,7 @@
     ///
     /// assert_eq!(*five, 5)
     /// ```
-<<<<<<< HEAD
-    #[inline]
-=======
     #[cfg(not(no_global_oom_handling))]
->>>>>>> 6e92fb40
     #[unstable(feature = "new_uninit", issue = "63291")]
     pub fn new_uninit() -> Rc<mem::MaybeUninit<T>> {
         let alloc = RcAllocator::new(Global);
@@ -539,11 +529,7 @@
     /// ```
     ///
     /// [zeroed]: mem::MaybeUninit::zeroed
-<<<<<<< HEAD
-    #[inline]
-=======
     #[cfg(not(no_global_oom_handling))]
->>>>>>> 6e92fb40
     #[unstable(feature = "new_uninit", issue = "63291")]
     pub fn new_zeroed() -> Rc<mem::MaybeUninit<T>> {
         let alloc = RcAllocator::new(Global);
@@ -1299,8 +1285,8 @@
     ///
     /// The function `mem_to_rcbox` is called with the data pointer
     /// and must return back a (potentially fat)-pointer for the `RcBox<T>`.
-<<<<<<< HEAD
-    #[inline]
+    #[inline]
+    #[cfg(not(no_global_oom_handling))]
     fn allocate(
         alloc: &RcAllocator<Global>,
         layout: Layout,
@@ -1309,19 +1295,6 @@
         mem_to_ptr: impl FnOnce(NonNull<u8>) -> NonNull<T>,
     ) -> NonNull<T> {
         let ptr = mem_to_ptr(allocate(alloc, layout, init));
-=======
-    #[cfg(not(no_global_oom_handling))]
-    unsafe fn allocate_for_layout(
-        value_layout: Layout,
-        allocate: impl FnOnce(Layout) -> Result<NonNull<[u8]>, AllocError>,
-        mem_to_rcbox: impl FnOnce(*mut u8) -> *mut RcBox<T>,
-    ) -> *mut RcBox<T> {
-        // Calculate layout using the given value layout.
-        // Previously, layout was calculated on the expression
-        // `&*(ptr as *const RcBox<T>)`, but this created a misaligned
-        // reference (see #54908).
-        let layout = Layout::new::<RcBox<()>>().extend(value_layout).unwrap().0.pad_to_align();
->>>>>>> 6e92fb40
         unsafe {
             RcAllocator::<Global>::prefix(ptr).as_ptr().write(meta);
         }
@@ -1335,7 +1308,6 @@
     /// The function `mem_to_ptr` is called with the data pointer
     /// and must return back a (potentially fat)-pointer for the `RcBox<T>`.
     #[inline]
-<<<<<<< HEAD
     fn try_allocate(
         alloc: &RcAllocator<Global>,
         layout: Layout,
@@ -1344,38 +1316,6 @@
         mem_to_ptr: impl FnOnce(NonNull<u8>) -> NonNull<T>,
     ) -> Result<NonNull<T>, AllocError> {
         let ptr = mem_to_ptr(try_allocate(alloc, layout, init)?);
-=======
-    unsafe fn try_allocate_for_layout(
-        value_layout: Layout,
-        allocate: impl FnOnce(Layout) -> Result<NonNull<[u8]>, AllocError>,
-        mem_to_rcbox: impl FnOnce(*mut u8) -> *mut RcBox<T>,
-    ) -> Result<*mut RcBox<T>, AllocError> {
-        // Calculate layout using the given value layout.
-        // Previously, layout was calculated on the expression
-        // `&*(ptr as *const RcBox<T>)`, but this created a misaligned
-        // reference (see #54908).
-        let layout = Layout::new::<RcBox<()>>().extend(value_layout).unwrap().0.pad_to_align();
-
-        // Allocate for the layout.
-        let ptr = allocate(layout)?;
-
-        // Initialize the RcBox
-        let inner = mem_to_rcbox(ptr.as_non_null_ptr().as_ptr());
-        unsafe {
-            debug_assert_eq!(Layout::for_value(&*inner), layout);
-
-            ptr::write(&mut (*inner).strong, Cell::new(1));
-            ptr::write(&mut (*inner).weak, Cell::new(1));
-        }
-
-        Ok(inner)
-    }
-
-    /// Allocates an `RcBox<T>` with sufficient space for an unsized inner value
-    #[cfg(not(no_global_oom_handling))]
-    unsafe fn allocate_for_ptr(ptr: *const T) -> *mut RcBox<T> {
-        // Allocate for the `RcBox<T>` using the given value.
->>>>>>> 6e92fb40
         unsafe {
             RcAllocator::<Global>::prefix(ptr).as_ptr().write(meta);
         }
@@ -1414,21 +1354,6 @@
 }
 
 impl<T> Rc<[T]> {
-<<<<<<< HEAD
-=======
-    /// Allocates an `RcBox<[T]>` with the given length.
-    #[cfg(not(no_global_oom_handling))]
-    unsafe fn allocate_for_slice(len: usize) -> *mut RcBox<[T]> {
-        unsafe {
-            Self::allocate_for_layout(
-                Layout::array::<T>(len).unwrap(),
-                |layout| Global.allocate(layout),
-                |mem| ptr::slice_from_raw_parts_mut(mem as *mut T, len) as *mut RcBox<[T]>,
-            )
-        }
-    }
-
->>>>>>> 6e92fb40
     /// Copy elements from slice into newly allocated Rc<\[T\]>
     ///
     /// Unsafe because the caller must either take ownership or bind `T: Copy`
