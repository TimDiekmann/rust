--- conflicted
+++ resolved
@@ -175,11 +175,7 @@
 
     fn check_expr(&mut self, cx: &LateContext<'tcx>, expr: &'tcx Expr<'_>) {
         if let ExprKind::Binary(ref op, l, r) = expr.kind {
-<<<<<<< HEAD
-            if (op.node == BinOpKind::Eq || op.node == BinOpKind::Ne) && (is_null_path(l) || is_null_path(r)) {
-=======
             if (op.node == BinOpKind::Eq || op.node == BinOpKind::Ne) && (is_null_path(cx, l) || is_null_path(cx, r)) {
->>>>>>> 1f7aef33
                 span_lint(
                     cx,
                     CMP_NULL,
@@ -420,15 +416,6 @@
     }
 }
 
-<<<<<<< HEAD
-fn is_null_path(expr: &Expr<'_>) -> bool {
-    if let ExprKind::Call(pathexp, args) = expr.kind {
-        if args.is_empty() {
-            if let ExprKind::Path(ref path) = pathexp.kind {
-                return match_qpath(path, &paths::PTR_NULL) || match_qpath(path, &paths::PTR_NULL_MUT);
-            }
-        }
-=======
 fn is_null_path(cx: &LateContext<'_>, expr: &Expr<'_>) -> bool {
     if let ExprKind::Call(pathexp, []) = expr.kind {
         expr_path_res(cx, pathexp).opt_def_id().map_or(false, |id| {
@@ -436,6 +423,5 @@
         })
     } else {
         false
->>>>>>> 1f7aef33
     }
 }